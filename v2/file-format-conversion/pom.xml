--- conflicted
+++ resolved
@@ -38,43 +38,6 @@
             <artifactId>common</artifactId>
             <version>1.0-SNAPSHOT</version>
         </dependency>
-<<<<<<< HEAD
-        <dependency>
-            <groupId>org.apache.avro</groupId>
-            <artifactId>avro</artifactId>
-            <version>${avro.version}</version>
-            <exclusions>
-             <exclusion>
-              <groupId>org.xerial.snappy</groupId>
-              <artifactId>snappy-java</artifactId>
-             </exclusion>
-            </exclusions>
-        </dependency>
-        <dependency>
-            <groupId>org.apache.beam</groupId>
-            <artifactId>beam-sdks-java-io-parquet</artifactId>
-            <exclusions>
-              <exclusion>
-                <groupId>org.codehaus.jackson</groupId>
-                <artifactId>jackson-core-asl</artifactId>
-              </exclusion>
-              <exclusion>
-                <groupId>org.codehaus.jackson</groupId>
-                <artifactId>jackson-mapper-asl</artifactId>
-              </exclusion>
-              <exclusion>
-                <groupId>org.apache.httpcomponents</groupId>
-                <artifactId>httpclient</artifactId>
-              </exclusion>
-            </exclusions>
-        </dependency>
-        <dependency>
-            <groupId>org.apache.commons</groupId>
-            <artifactId>commons-csv</artifactId>
-            <version>${commons-csv.version}</version>
-        </dependency>
-=======
->>>>>>> 42e47738
     </dependencies>
 
     <build>
